from shared.util import get_secret, get_aoai_config
from semantic_kernel.skill_definition import sk_function
from tenacity import retry, wait_random_exponential, stop_after_attempt
import json
import logging
import openai
import os
import re
import requests
import time

# Azure OpenAI Integration Settings
AZURE_OPENAI_EMBEDDING_MODEL = os.environ.get("AZURE_OPENAI_EMBEDDING_MODEL")

TERM_SEARCH_APPROACH='term'
VECTOR_SEARCH_APPROACH='vector'
HYBRID_SEARCH_APPROACH='hybrid'
AZURE_SEARCH_USE_SEMANTIC=os.environ.get("AZURE_SEARCH_USE_SEMANTIC")  or "false"
AZURE_SEARCH_APPROACH=os.environ.get("AZURE_SEARCH_APPROACH") or HYBRID_SEARCH_APPROACH

AZURE_SEARCH_SERVICE = os.environ.get("AZURE_SEARCH_SERVICE")
AZURE_SEARCH_INDEX = os.environ.get("AZURE_SEARCH_INDEX")
AZURE_SEARCH_API_VERSION = os.environ.get("AZURE_SEARCH_API_VERSION", "2023-11-01")
if AZURE_SEARCH_API_VERSION < '2023-10-01-Preview': # query is using vectorQueries that requires at least 2023-10-01-Preview'.
    AZURE_SEARCH_API_VERSION = '2023-11-01'  

AZURE_SEARCH_TOP_K = os.environ.get("AZURE_SEARCH_TOP_K") or "3"

AZURE_SEARCH_OYD_USE_SEMANTIC_SEARCH = os.environ.get("AZURE_SEARCH_OYD_USE_SEMANTIC_SEARCH") or "false"
AZURE_SEARCH_OYD_USE_SEMANTIC_SEARCH = True if AZURE_SEARCH_OYD_USE_SEMANTIC_SEARCH == "true" else False
AZURE_SEARCH_SEMANTIC_SEARCH_CONFIG = os.environ.get("AZURE_SEARCH_SEMANTIC_SEARCH_CONFIG") or "my-semantic-config"
AZURE_SEARCH_ENABLE_IN_DOMAIN = os.environ.get("AZURE_SEARCH_ENABLE_IN_DOMAIN") or "true"
AZURE_SEARCH_ENABLE_IN_DOMAIN =  True if AZURE_SEARCH_ENABLE_IN_DOMAIN == "true" else False
content = AZURE_SEARCH_CONTENT_COLUMNS = os.environ.get("AZURE_SEARCH_CONTENT_COLUMNS") or "content"
chunkid = filepath = AZURE_SEARCH_FILENAME_COLUMN = os.environ.get("AZURE_SEARCH_FILENAME_COLUMN") or "filepath"
title = AZURE_SEARCH_TITLE_COLUMN = os.environ.get("AZURE_SEARCH_TITLE_COLUMN") or "title"
url = AZURE_SEARCH_URL_COLUMN = os.environ.get("AZURE_SEARCH_URL_COLUMN") or "url"

# Set up logging
LOGLEVEL = os.environ.get('LOGLEVEL', 'DEBUG').upper()
logging.basicConfig(level=LOGLEVEL)

@retry(wait=wait_random_exponential(min=2, max=60), stop=stop_after_attempt(6), reraise=True)
# Function to generate embeddings for title and content fields, also used for query embeddings
def generate_embeddings(text):

    embeddings_config = get_aoai_config(AZURE_OPENAI_EMBEDDING_MODEL)

    openai.api_type = "azure_ad"
    openai.api_base = embeddings_config['endpoint']
    openai.api_version = embeddings_config['api_version']
    openai.api_key =  embeddings_config['api_key']

    response = openai.Embedding.create(
        input=text, engine=embeddings_config['deployment'])
    embeddings = response['data'][0]['embedding']
    return embeddings

class RAG:
    @sk_function(
        description=re.sub('\s+', ' ',f"""
            Search a knowledge base for sources to ground and give context to answer a user question. 
            Return sources."""),
        name="Retrieval",
        input_description="The user question",
    )
    def Retrieval(self, input: str) -> str:
        search_results = []
        search_query = input
        try:
            start_time = time.time()
            logging.info(f"[sk_retrieval] generating question embeddings. search query: {search_query}")
            embeddings_query = generate_embeddings(search_query)
            response_time = round(time.time() - start_time,2)
            logging.info(f"[sk_retrieval] finished generating question embeddings. {response_time} seconds")
            azureSearchKey = get_secret('azureSearchKey') 

            logging.info(f"[sk_retrieval] querying azure ai search. search query: {search_query}")
            # prepare body
            body = {
                # "select": "title, content, url, filepath, chunk_id",
                "select": f"{title}, {content}, {url}, {filepath}, {chunkid} ",
                "top": AZURE_SEARCH_TOP_K
            }    
            if AZURE_SEARCH_APPROACH == TERM_SEARCH_APPROACH:
                body["search"] = search_query
            elif AZURE_SEARCH_APPROACH == VECTOR_SEARCH_APPROACH:
                body["vectorQueries"] = [{
                    "kind": "vector",
                    "vector": embeddings_query,
                    "fields": "contentVector",
                    "k": int(AZURE_SEARCH_TOP_K)
                }]
            elif AZURE_SEARCH_APPROACH == HYBRID_SEARCH_APPROACH:
                body["search"] = search_query
                body["vectorQueries"] = [{
                    "kind": "vector",
                    "vector": embeddings_query,
                    "fields": "contentVector",
                    "k": int(AZURE_SEARCH_TOP_K)
                }]

            if AZURE_SEARCH_USE_SEMANTIC == "true" and AZURE_SEARCH_APPROACH != VECTOR_SEARCH_APPROACH:
                body["queryType"] = "semantic"
                body["semanticConfiguration"] = AZURE_SEARCH_SEMANTIC_SEARCH_CONFIG

            headers = {
                'Content-Type': 'application/json',
                'api-key': azureSearchKey
            }
            search_endpoint = f"https://{AZURE_SEARCH_SERVICE}.search.windows.net/indexes/{AZURE_SEARCH_INDEX}/docs/search?api-version={AZURE_SEARCH_API_VERSION}"
            
            start_time = time.time()
            response = requests.post(search_endpoint, headers=headers, json=body)
            status_code = response.status_code
            if status_code >= 400:
                error_on_search = True
                error_message = f'Status code: {status_code}.'
                if response.text != "": error_message += f" Error: {response.text}."
                logging.error(f"[sk_retrieval] error {status_code} when searching documents. {error_message}")
            else:
                if response.json()['value']:
                        for doc in response.json()['value']:
                            # search_results.append(doc['filepath'] + ": "+ doc['content'].strip() + "\n")    
                            search_results.append("Numero de Caso: "+ doc['Numero_de_Caso']
                            + "Costo Unitario Estimado del Artículo: "+ doc['Costo_Unitario_Estimado_de_Articulo'] + "\n"
                            + "Fecha Recibo de Requisición: "+ doc['Fecha_Recibo_de_Requisicion'] + "\n"
                            + "Número de Requisición: "+ doc['Numero_de_Requisicion'] + "\n"
                            + "Título de Requisición: "+ doc['Titulo_de_Requisicion'] + "\n"
                            + "Categoría de Requisición: "+ doc['Categoria_de_Requisicion'] + "\n"
                            + "SubCategoría de Requisición: "+ doc['SubCategoria_de_Requisicion'] + "\n"
                            + "Agencia: "+ doc['Agencia'] + "\n"
                            + "Nombre de Agencia de Entrega: "+ doc['Nombre_de_Agencia_de_Entrega'] + "\n"
                            + "Método de Adquisición: "+ doc['Metodo_de_Adquisicion'] + "\n"
                            + "Descripción de Artículo: "+ doc['Descripcion_de_Articulo'] + "\n"
                            + "Marca de Artículo: "+ doc['Marca_de_Articulo'] + "\n"
                            + "Modelo de Artículo: "+ doc['Modelo_de_Articulo'] + "\n"
                            + "Garantía de Artículo: "+ doc['Garantia_de_Articulo'] + "\n"
                            + "Unidad de Medida: "+ doc['Unidad_de_Medida'] + "\n"
                            + "Cantidad: "+ doc['Cantidad'] + "\n"
                            + "Costo Estimado Total de Artículo: "+ doc['Costo_Estimado_Total_de_Orden_de_Articulo'] + "\n"
                            + "Número de Contrato: "+ doc['Numero_de_Contrato'] + "\n"
                            + "Costo Final del Artículo: "+ doc['Costo_Final_de_Orden_de_Articulo'] + "\n"
                            + "Número de Orden de Compra: "+ doc['Numero_de_Orden_de_Compra'] + "\n"
                            + "Nombre de Archivo de Orden de Compra: "+ doc['Nombre_de_Archivo_de_Orden_de_Compra'] + "\n"
                            + "Nombre de Suplidor: "+ doc['Nombre_de_Suplidor'] + "\n"
                            + "Teléfono de Contacto del Suplidor: "+ doc['Telefono_de_Contacto_de_Suplidor'] + "\n"
                            + "Email del Suplidor: "+ doc['Email_de_Suplidor'] + "\n"
                            + "Url de Archivo de Orden De Compra: "+ doc['Url_de_Archivo_de_Orden_de_Compra'] + "\n")   

                        
            response_time =  round(time.time() - start_time,2)
<<<<<<< HEAD
            logging.info(f"[code_orchestration] search query body: {body}")     
            logging.info(f"[sk_function_retrieval] search query body: {body}")        
            logging.info(f"[sk_function_retrieval] searched documents. {response_time} seconds")
=======
            # logging.info(f"[sk_retrieval] search query body: {body}")        
            logging.info(f"[sk_retrieval] finished querying azure ai search. {response_time} seconds")
>>>>>>> 22996ed1
        except Exception as e:
            error_message = str(e)
            logging.error(f"[sk_retrieval] error when getting the answer {error_message}")
        
        sources = ' '.join(search_results)
        return sources<|MERGE_RESOLUTION|>--- conflicted
+++ resolved
@@ -150,14 +150,10 @@
 
                         
             response_time =  round(time.time() - start_time,2)
-<<<<<<< HEAD
-            logging.info(f"[code_orchestration] search query body: {body}")     
-            logging.info(f"[sk_function_retrieval] search query body: {body}")        
-            logging.info(f"[sk_function_retrieval] searched documents. {response_time} seconds")
-=======
-            # logging.info(f"[sk_retrieval] search query body: {body}")        
+
+            logging.info(f"[sk_retrieval] search query body: {body}")        
             logging.info(f"[sk_retrieval] finished querying azure ai search. {response_time} seconds")
->>>>>>> 22996ed1
+
         except Exception as e:
             error_message = str(e)
             logging.error(f"[sk_retrieval] error when getting the answer {error_message}")
