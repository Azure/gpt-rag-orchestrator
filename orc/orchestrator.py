import logging
import os
import time
import uuid
from azure.cosmos.aio import CosmosClient
from datetime import datetime
from shared.util import format_answer
from azure.identity.aio import DefaultAzureCredential
import orc.code_orchestration as code_orchestration

# logging level
logging.getLogger('azure').setLevel(logging.WARNING)
logging.getLogger('azure.cosmos').setLevel(logging.WARNING)
LOGLEVEL = os.environ.get('LOGLEVEL', 'DEBUG').upper()
logging.basicConfig(level=LOGLEVEL)

# Constants set from environment variables (external services credentials and configuration)

# Cosmos DB
AZURE_DB_ID = os.environ.get("AZURE_DB_ID")
AZURE_DB_NAME = os.environ.get("AZURE_DB_NAME")
AZURE_DB_URI = f"https://{AZURE_DB_ID}.documents.azure.com:443/"

# AOAI
AZURE_OPENAI_STREAM = os.environ.get("AZURE_OPENAI_STREAM") or "false"
AZURE_OPENAI_STREAM = True if AZURE_OPENAI_STREAM.lower() == "true" else False

ANSWER_FORMAT = "html" # html, markdown, none

async def get_credentials():
    async with DefaultAzureCredential() as credential:
        return credential
    
async def run(conversation_id, ask, client_principal):
    
    start_time = time.time()

    # 1) Get conversation stored in CosmosDB
 
    # create conversation_id if not provided
    if conversation_id is None or conversation_id == "":
        conversation_id = str(uuid.uuid4())
        logging.info(f"[orchestrator] {conversation_id} conversation_id is Empty, creating new conversation_id.")

    logging.info(f"[orchestrator] {conversation_id} starting conversation flow.")

    # get conversation
<<<<<<< HEAD
    #credential = get_credentials()
    async with DefaultAzureCredential() as credential:       
        async with CosmosClient(AZURE_DB_URI, credential=credential) as db_client:
            db = db_client.get_database_client(database=AZURE_DB_NAME)
            container = db.get_container_client('conversations')
            try:
                conversation = await container.read_item(item=conversation_id, partition_key=conversation_id)
                logging.info(f"[orchestrator] conversation {conversation_id} retrieved.")
            except Exception as e:
                logging.info(f"[orchestrator] customer sent an inexistent conversation_id, saving new conversation_id")        
                conversation = await container.create_item(body={"id": conversation_id})

            # get conversation data
            conversation_data = conversation.get('conversation_data', 
                                                {'start_date': datetime.now().strftime("%Y-%m-%d %H:%M:%S"), 'interactions': []})
=======
    credential = await get_credentials()

    async with CosmosClient(AZURE_DB_URI, credential=credential) as db_client:
        db = db_client.get_database_client(database=AZURE_DB_NAME)
        container = db.get_container_client('conversations')
        try:
            conversation = await container.read_item(item=conversation_id, partition_key=conversation_id)
            logging.info(f"[orchestrator] conversation {conversation_id} retrieved.")
        except Exception as e:
            logging.info(f"[orchestrator] customer sent an inexistent conversation_id, saving new conversation_id")        
            conversation = await container.create_item(body={"id": conversation_id})

        # get conversation data
        conversation_data = conversation.get('conversation_data', 
                                            {'start_date': datetime.now().strftime("%Y-%m-%d %H:%M:%S"), 'interactions': []})
    
        # history
        history = conversation.get('history', [])
        history.append({"role": "user", "content": ask})

        # 2) get answer and sources

        # get rag answer and sources
        logging.info(f"[orchestrator] executing RAG retrieval using code orchestration")
        answer_dict = await code_orchestration.get_answer(history)

        # 3) update and save conversation (containing history and conversation data)
        
        # history
        if answer_dict['answer_generated_by'] == 'content_filters_check': 
            history[-1]['content'] = '<FILTERED BY MODEL>'
        history.append({"role": "assistant", "content": answer_dict['answer']})
        conversation['history'] = history

        # conversation data
        response_time = round(time.time() - start_time,2)
        interaction = {
            'user_id': client_principal['id'], 
            'user_name': client_principal['name'], 
            'response_time': response_time
        }
        interaction.update(answer_dict)
        conversation_data['interactions'].append(interaction)
        conversation['conversation_data'] = conversation_data
        conversation = await container.replace_item(item=conversation, body=conversation)
>>>>>>> 3411b981
        
            # history
            history = conversation.get('history', [])
            history.append({"role": "user", "content": ask})

            # 2) get answer and sources

            # get rag answer and sources
            logging.info(f"[orchestrator] executing RAG retrieval using code orchestration")
            answer_dict = await code_orchestration.get_answer(history)

            # 3) update and save conversation (containing history and conversation data)
            
            # history
            if answer_dict['answer_generated_by'] == 'content_filters_check': 
                history[-1]['content'] = '<FILTERED BY MODEL>'
            history.append({"role": "assistant", "content": answer_dict['answer']})
            conversation['history'] = history

            # conversation data
            response_time = round(time.time() - start_time,2)
            interaction = {
                'user_id': client_principal['id'], 
                'user_name': client_principal['name'], 
                'response_time': response_time
            }
            interaction.update(answer_dict)
            conversation_data['interactions'].append(interaction)
            conversation['conversation_data'] = conversation_data
            conversation = await container.replace_item(item=conversation, body=conversation)
            
            # 4) return answer
            result = {"conversation_id": conversation_id, 
                    "answer": format_answer(interaction['answer'], ANSWER_FORMAT), 
                    "data_points": interaction['sources'] if 'sources' in interaction else '', 
                    "thoughts": f"Searched for:\n{interaction['search_query']}\n\nPrompt:\n{interaction['prompt']}"}

            logging.info(f"[orchestrator] {conversation_id} finished conversation flow. {response_time} seconds. answer: {interaction['answer'][:30]}")
    return result<|MERGE_RESOLUTION|>--- conflicted
+++ resolved
@@ -45,7 +45,7 @@
     logging.info(f"[orchestrator] {conversation_id} starting conversation flow.")
 
     # get conversation
-<<<<<<< HEAD
+
     #credential = get_credentials()
     async with DefaultAzureCredential() as credential:       
         async with CosmosClient(AZURE_DB_URI, credential=credential) as db_client:
@@ -61,53 +61,6 @@
             # get conversation data
             conversation_data = conversation.get('conversation_data', 
                                                 {'start_date': datetime.now().strftime("%Y-%m-%d %H:%M:%S"), 'interactions': []})
-=======
-    credential = await get_credentials()
-
-    async with CosmosClient(AZURE_DB_URI, credential=credential) as db_client:
-        db = db_client.get_database_client(database=AZURE_DB_NAME)
-        container = db.get_container_client('conversations')
-        try:
-            conversation = await container.read_item(item=conversation_id, partition_key=conversation_id)
-            logging.info(f"[orchestrator] conversation {conversation_id} retrieved.")
-        except Exception as e:
-            logging.info(f"[orchestrator] customer sent an inexistent conversation_id, saving new conversation_id")        
-            conversation = await container.create_item(body={"id": conversation_id})
-
-        # get conversation data
-        conversation_data = conversation.get('conversation_data', 
-                                            {'start_date': datetime.now().strftime("%Y-%m-%d %H:%M:%S"), 'interactions': []})
-    
-        # history
-        history = conversation.get('history', [])
-        history.append({"role": "user", "content": ask})
-
-        # 2) get answer and sources
-
-        # get rag answer and sources
-        logging.info(f"[orchestrator] executing RAG retrieval using code orchestration")
-        answer_dict = await code_orchestration.get_answer(history)
-
-        # 3) update and save conversation (containing history and conversation data)
-        
-        # history
-        if answer_dict['answer_generated_by'] == 'content_filters_check': 
-            history[-1]['content'] = '<FILTERED BY MODEL>'
-        history.append({"role": "assistant", "content": answer_dict['answer']})
-        conversation['history'] = history
-
-        # conversation data
-        response_time = round(time.time() - start_time,2)
-        interaction = {
-            'user_id': client_principal['id'], 
-            'user_name': client_principal['name'], 
-            'response_time': response_time
-        }
-        interaction.update(answer_dict)
-        conversation_data['interactions'].append(interaction)
-        conversation['conversation_data'] = conversation_data
-        conversation = await container.replace_item(item=conversation, body=conversation)
->>>>>>> 3411b981
         
             # history
             history = conversation.get('history', [])
