<<<<<<< HEAD
# Use the official slim Python 3.12 image
FROM python:3.12-slim

# 1. Install prerequisites for HTTPS, GPG and lsb_release
RUN apt-get update \
    && apt-get install -y \
         curl \
         apt-transport-https \
         gnupg2 \
         lsb-release \
    && rm -rf /var/lib/apt/lists/*

# 2. Download and install Microsoft's package feed configuration
RUN curl -sSL -O https://packages.microsoft.com/config/debian/12/packages-microsoft-prod.deb \
    && dpkg -i packages-microsoft-prod.deb \
    && rm packages-microsoft-prod.deb \
    && apt-get update

# 3. Install ODBC runtime, headers, and the MS ODBC Driver 18
RUN ACCEPT_EULA=Y apt-get install -y \
         unixodbc       \
         unixodbc-dev   \
         msodbcsql18    \
    && rm -rf /var/lib/apt/lists/*

# 4. Create and activate a virtual environment for Python deps
=======
FROM mcr.microsoft.com/devcontainers/python:dev-3.12

RUN apt-get update  
RUN apt-get install ca-certificates -y
RUN update-ca-certificates

>>>>>>> f4c2ef26
WORKDIR /app
RUN python3 -m venv .venv
ENV PATH="/app/.venv/bin:$PATH"

# 5. Install Python requirements
COPY requirements.txt .
<<<<<<< HEAD
RUN pip install --upgrade pip \
    && pip install -r requirements.txt
=======
RUN pip install -r requirements.txt
>>>>>>> f4c2ef26


# 6. Copy app code, expose port, and launch
COPY . .
EXPOSE 80
ENV PYTHONPATH="/app/src"
CMD ["uvicorn", "main:app", "--host", "0.0.0.0", "--port", "80"]<|MERGE_RESOLUTION|>--- conflicted
+++ resolved
@@ -1,6 +1,5 @@
-<<<<<<< HEAD
 # Use the official slim Python 3.12 image
-FROM python:3.12-slim
+FROM mcr.microsoft.com/devcontainers/python:dev-3.12
 
 # 1. Install prerequisites for HTTPS, GPG and lsb_release
 RUN apt-get update \
@@ -24,30 +23,21 @@
          msodbcsql18    \
     && rm -rf /var/lib/apt/lists/*
 
-# 4. Create and activate a virtual environment for Python deps
-=======
-FROM mcr.microsoft.com/devcontainers/python:dev-3.12
-
-RUN apt-get update  
+# 4. Install ca-certificates and update them
 RUN apt-get install ca-certificates -y
 RUN update-ca-certificates
 
->>>>>>> f4c2ef26
+# 5. Create and activate a virtual environment for Python deps
 WORKDIR /app
 RUN python3 -m venv .venv
 ENV PATH="/app/.venv/bin:$PATH"
 
-# 5. Install Python requirements
+# 6. Install Python requirements
 COPY requirements.txt .
-<<<<<<< HEAD
 RUN pip install --upgrade pip \
     && pip install -r requirements.txt
-=======
-RUN pip install -r requirements.txt
->>>>>>> f4c2ef26
 
-
-# 6. Copy app code, expose port, and launch
+# 7. Copy app code, expose port, and launch
 COPY . .
 EXPOSE 80
 ENV PYTHONPATH="/app/src"
