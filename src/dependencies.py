--- conflicted
+++ resolved
@@ -2,15 +2,10 @@
 Provides dependencies for API calls.
 """
 import logging
-<<<<<<< HEAD
 import os
 from fastapi import Depends, HTTPException, Header
-from connectors.appconfig import AppConfigClient      
-=======
-from fastapi import Depends, HTTPException
-from fastapi.security import APIKeyHeader
-from connectors import AppConfigClient      
->>>>>>> f4c2ef26
+from connectors.appconfig import AppConfigClient
+from fastapi.security import APIKeyHeader   
 
 __config: AppConfigClient = None
 
@@ -24,7 +19,6 @@
 
     return __config
 
-<<<<<<< HEAD
 async def validate_dapr_token(
     dapr_api_token: str = Header(None, alias="dapr-api-token")
 ):
@@ -36,7 +30,7 @@
         logging.warning("Invalid Dapr token")
         raise HTTPException(401, detail="Unauthorized")
     return True
-=======
+
 def validate_api_key_header(x_api_key: str = Depends(APIKeyHeader(name='X-API-KEY'))):
     result = x_api_key == get_config().get(f'ORCHESTRATOR_APP_APIKEY')
     
@@ -46,7 +40,6 @@
             status_code = 401,
             detail = 'Invalid API key. You must provide a valid API key in the X-API-KEY header.'
         )
->>>>>>> f4c2ef26
 
 def handle_exception(exception: Exception, status_code: int = 500):
     logging.error(exception, stack_info=True, exc_info=True)
