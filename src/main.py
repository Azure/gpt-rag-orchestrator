--- conflicted
+++ resolved
@@ -86,31 +86,6 @@
     # Prefer "ask", fallback to "question" for compatibility
     ask = body.ask or body.question
     if not ask:
-<<<<<<< HEAD
-        raise HTTPException(status_code=400, detail="No 'ask' field in request body")
-    
-    if payload.get("type") == "feedback":
-        # Handle feedback submission
-        conversation_id = payload.get("conversation_id")
-        if not conversation_id:
-            logging.error(f"No 'conversation_id' provided in feedback payload, and payload is {payload}")
-            raise HTTPException(status_code=400, detail="No 'conversation_id' field in request body")
-
-        # Create orchestrator instance and save feedback
-        orchestrator = await Orchestrator.create(conversation_id=conversation_id)
-        await orchestrator.save_feedback({
-            "ask": ask,
-            "conversation_id": conversation_id,
-            "question_id": payload.get("question_id"),
-            "is_positive": payload.get("is_positive"),
-            "stars_rating": payload.get("stars_rating"),
-            "feedback_text": payload.get("feedback_text")
-        })
-        return {"status": "success", "message": "Feedback saved successfully"}
-    
-    user_context = payload.get("user-context", {})
-    orchestrator = await Orchestrator.create(conversation_id=payload.get("conversation_id"), user_context=user_context)
-=======
         raise HTTPException(status_code=400, detail="No 'ask' or 'question' field in request body")
 
     user_context = body.user_context or {}
@@ -119,7 +94,6 @@
         conversation_id=body.conversation_id,
         user_context=user_context
     )
->>>>>>> 95ebb95d
 
     async def sse_event_generator():
         try:
